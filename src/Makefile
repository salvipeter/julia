JULIAHOME = $(abspath ..)
include $(JULIAHOME)/deps/Versions.make
include $(JULIAHOME)/Make.inc

override CFLAGS += $(JCFLAGS)
override CXXFLAGS += $(JCXXFLAGS)
override CPPFLAGS += $(JCPPFLAGS)

BUILDDIR ?= .

SRCS = \
	jltypes gf ast builtins module codegen disasm debuginfo interpreter \
	alloc dlload sys init task array dump toplevel jl_uv jlapi profile \
	llvm-simdloop threadgroup threading

HEADERS = julia.h julia_internal.h julia_version.h options.h $(wildcard support/*.h) $(LIBUV_INC)/uv.h

FLAGS = \
	-D_GNU_SOURCE -Iflisp -Isupport \
	-I$(call exec,$(LLVM_CONFIG) --includedir) \
	-I$(LIBUV_INC) -I$(build_includedir) -DLIBRARY_EXPORTS \
	-I$(BUILDDIR) -I$(JULIAHOME)/deps/valgrind
ifneq ($(USEMSVC), 1)
FLAGS += -Wall -Wno-strict-aliasing -fno-omit-frame-pointer -fvisibility=hidden -fno-common
endif

# In LLVM < 3.4, --ldflags includes both options and libraries, so use it both before and after --libs
# In LLVM >= 3.4, --ldflags has only options, and --system-libs has the libraries.
LLVMLINK = $(call exec,$(LLVM_CONFIG) --ldflags) $(call exec,$(LLVM_CONFIG) --libs) $(call exec,$(LLVM_CONFIG) --ldflags) $(call exec,$(LLVM_CONFIG) --system-libs 2> /dev/null)
ifeq ($(USE_LLVM_SHLIB),1)
LLVMLINK = $(call exec,$(LLVM_CONFIG) --ldflags) -lLLVM-$(call exec,$(LLVM_CONFIG) --version)
endif

COMMON_LIBS = -L$(build_shlibdir) -L$(build_libdir) $(LIBUV) $(LIBUTF8PROC) $(NO_WHOLE_ARCHIVE) $(LLVMLINK) $(OSLIBS)
DEBUG_LIBS = $(WHOLE_ARCHIVE) $(BUILDDIR)/flisp/libflisp-debug.a $(WHOLE_ARCHIVE) $(BUILDDIR)/support/libsupport-debug.a $(COMMON_LIBS)
RELEASE_LIBS = $(WHOLE_ARCHIVE) $(BUILDDIR)/flisp/libflisp.a $(WHOLE_ARCHIVE) $(BUILDDIR)/support/libsupport.a $(COMMON_LIBS)

OBJS = $(SRCS:%=$(BUILDDIR)/%.o)
DOBJS = $(SRCS:%=$(BUILDDIR)/%.dbg.obj)
DEBUGFLAGS += $(FLAGS)
SHIPFLAGS += $(FLAGS)

ifeq ($(JULIAGC),MARKSWEEP)
SRCS += gc
endif

ifeq ($(USE_COPY_STACKS),1)
JCFLAGS += -DCOPY_STACKS
endif

default: release

release debug: %: libjulia-%

$(BUILDDIR):
	mkdir $(BUILDDIR)

$(BUILDDIR)/%.o: %.c $(HEADERS) | $(BUILDDIR)
	@$(call PRINT_CC, $(CC) $(CPPFLAGS) $(CFLAGS) $(SHIPFLAGS) -DNDEBUG -c $< -o $@)
$(BUILDDIR)/%.dbg.obj: %.c $(HEADERS) | $(BUILDDIR)
	@$(call PRINT_CC, $(CC) $(CPPFLAGS) $(CFLAGS) $(DEBUGFLAGS) -c $< -o $@)
<<<<<<< HEAD
$(BUILDDIR)/%.o: %.cpp $(HEADERS) | $(BUILDDIR)
	@$(call PRINT_CC, $(CXX) $(call exec,$(LLVM_CONFIG) --cxxflags) $(CPPFLAGS) $(CXXFLAGS) $(SHIPFLAGS) -c $< -o $@) -std=c++0x
$(BUILDDIR)/%.dbg.obj: %.cpp $(HEADERS) | $(BUILDDIR)
	@$(call PRINT_CC, $(CXX) $(call exec,$(LLVM_CONFIG) --cxxflags) $(CPPFLAGS) $(CXXFLAGS) $(DEBUGFLAGS) -c $< -o $@) -std=c++0x
=======
$(BUILDDIR)/%.o: %.cpp $(HEADERS) $(shell which $(LLVM_CONFIG)) | $(BUILDDIR)
	@$(call PRINT_CC, $(CXX) $(call exec,$(LLVM_CONFIG) --cxxflags) $(CPPFLAGS) $(CXXFLAGS) $(SHIPFLAGS) -c $< -o $@)
$(BUILDDIR)/%.dbg.obj: %.cpp $(HEADERS) $(shell which $(LLVM_CONFIG)) | $(BUILDDIR)
	@$(call PRINT_CC, $(CXX) $(call exec,$(LLVM_CONFIG) --cxxflags) $(CPPFLAGS) $(CXXFLAGS) $(DEBUGFLAGS) -c $< -o $@)
>>>>>>> c8c967c7

$(BUILDDIR)/julia_flisp.boot.inc: $(BUILDDIR)/julia_flisp.boot $(BUILDDIR)/flisp/libflisp.a
	@$(call PRINT_FLISP, $(call spawn,$(BUILDDIR)/flisp/flisp) ./bin2hex.scm < $< > $@)

export julia_flisp.boot=$(BUILDDIR)/julia_flisp.boot
$(julia_flisp.boot): julia-parser.scm julia-syntax.scm \
	match.scm utils.scm jlfrontend.scm mk_julia_flisp_boot.scm $(BUILDDIR)/flisp/libflisp.a
	@$(call PRINT_FLISP, $(call spawn,$(BUILDDIR)/flisp/flisp) ./mk_julia_flisp_boot.scm)

$(BUILDDIR)/ast.o $(BUILDDIR)/ast.dbg.obj: $(BUILDDIR)/julia_flisp.boot.inc flisp/*.h
$(BUILDDIR)/codegen.o $(BUILDDIR)/codegen.dbg.obj: intrinsics.cpp cgutils.cpp ccall.cpp abi_*.cpp
$(BUILDDIR)/builtins.o $(BUILDDIR)/builtins.dbg.obj: table.c

$(BUILDDIR)/support/libsupport.a: support/*.h support/*.c
	$(MAKE) -C support BUILDDIR='$(abspath $(BUILDDIR)/support)'

$(BUILDDIR)/support/libsupport-debug.a: support/*.h support/*.c
	$(MAKE) -C support debug BUILDDIR='$(abspath $(BUILDDIR)/support)'

$(BUILDDIR)/flisp/libflisp.a: flisp/*.h flisp/*.c $(BUILDDIR)/support/libsupport.a
	$(MAKE) -C flisp BUILDDIR='$(abspath $(BUILDDIR)/flisp)'

$(BUILDDIR)/flisp/libflisp-debug.a: flisp/*.h flisp/*.c $(BUILDDIR)/support/libsupport-debug.a
	$(MAKE) -C flisp debug BUILDDIR='$(abspath $(BUILDDIR)/flisp)'

julia_version.h: ../VERSION
	@echo "// This is an autogenerated header file" > $@
	@echo "#ifndef JULIA_VERSION_H" >> $@
	@echo "#define JULIA_VERSION_H" >> $@
	@echo "#define JULIA_VERSION_STRING" \"$(JULIA_VERSION)\" >> $@
	@echo $(JULIA_VERSION) | awk 'BEGIN {FS="[.,-]"} \
	{print "#define JULIA_VERSION_MAJOR " $$1 "\n" \
	"#define JULIA_VERSION_MINOR " $$2 "\n" \
	"#define JULIA_VERSION_PATCH " $$3 ; \
	if (NF<4) print "#define JULIA_VERSION_IS_RELEASE 1" ; else print  "#define JULIA_VERSION_IS_RELEASE 0"}' >> $@
	@echo "#endif" >> $@

ifneq ($(USEMSVC), 1)
CXXLD = $(CXX) -shared
else
CXXLD = $(LD) -dll -export:jl_setjmp -export:jl_longjmp
endif

$(build_shlibdir)/libjulia-debug.$(SHLIB_EXT): julia.expmap $(DOBJS) $(BUILDDIR)/flisp/libflisp-debug.a $(BUILDDIR)/support/libsupport-debug.a $(LIBUV)
	@$(call PRINT_LINK, $(CXXLD) $(CXXLDFLAGS) $(DEBUGFLAGS) $(DOBJS) $(RPATH_ORIGIN) -o $@ $(LDFLAGS) $(JLIBLDFLAGS) $(DEBUG_LIBS))
	$(INSTALL_NAME_CMD)libjulia-debug.$(SHLIB_EXT) $@
	$(DSYMUTIL) $@
$(BUILDDIR)/libjulia-debug.a: julia.expmap $(DOBJS) $(BUILDDIR)/flisp/libflisp-debug.a $(BUILDDIR)/support/libsupport-debug.a
	rm -f $@
	@$(call PRINT_LINK, ar -rcs $@ $(DOBJS))
libjulia-debug: $(build_shlibdir)/libjulia-debug.$(SHLIB_EXT)

ifeq ($(SHLIB_EXT), so)
  SONAME = -Wl,-soname=libjulia.so
else
  SONAME =
endif

$(build_shlibdir)/libjulia.$(SHLIB_EXT): julia.expmap $(OBJS) $(BUILDDIR)/flisp/libflisp.a $(BUILDDIR)/support/libsupport.a $(LIBUV)
	@$(call PRINT_LINK, $(CXXLD) $(CXXLDFLAGS) $(SHIPFLAGS) $(OBJS) $(RPATH_ORIGIN) -o $@ $(LDFLAGS) $(JLIBLDFLAGS) $(RELEASE_LIBS) $(SONAME)) $(CXXLDFLAGS)
	$(INSTALL_NAME_CMD)libjulia.$(SHLIB_EXT) $@
	$(DSYMUTIL) $@
$(BUILDDIR)/libjulia.a: julia.expmap $(OBJS) $(BUILDDIR)/flisp/libflisp.a $(BUILDDIR)/support/libsupport.a
	rm -f $@
	@$(call PRINT_LINK, ar -rcs $@ $(OBJS))
libjulia-release: $(build_shlibdir)/libjulia.$(SHLIB_EXT)

clean:
	-rm -f $(build_shlibdir)/libjulia*
	-rm -f $(BUILDDIR)/julia_flisp.boot $(BUILDDIR)/julia_flisp.boot.inc
	-rm -f $(BUILDDIR)/*.dbg.obj $(BUILDDIR)/*.o *~ $(BUILDDIR)/*.$(SHLIB_EXT) $(BUILDDIR)/*.a *#
	-rm -f $(BUILDDIR)/julia_version.h

clean-flisp:
	-$(MAKE) -C flisp clean BUILDDIR='$(abspath $(BUILDDIR)/flisp)'

clean-support:
	-$(MAKE) -C support clean BUILDDIR='$(abspath $(BUILDDIR)/support)'


cleanall: clean clean-flisp clean-support

.PHONY: debug release clean cleanall clean-*
<|MERGE_RESOLUTION|>--- conflicted
+++ resolved
@@ -59,17 +59,10 @@
 	@$(call PRINT_CC, $(CC) $(CPPFLAGS) $(CFLAGS) $(SHIPFLAGS) -DNDEBUG -c $< -o $@)
 $(BUILDDIR)/%.dbg.obj: %.c $(HEADERS) | $(BUILDDIR)
 	@$(call PRINT_CC, $(CC) $(CPPFLAGS) $(CFLAGS) $(DEBUGFLAGS) -c $< -o $@)
-<<<<<<< HEAD
-$(BUILDDIR)/%.o: %.cpp $(HEADERS) | $(BUILDDIR)
-	@$(call PRINT_CC, $(CXX) $(call exec,$(LLVM_CONFIG) --cxxflags) $(CPPFLAGS) $(CXXFLAGS) $(SHIPFLAGS) -c $< -o $@) -std=c++0x
-$(BUILDDIR)/%.dbg.obj: %.cpp $(HEADERS) | $(BUILDDIR)
-	@$(call PRINT_CC, $(CXX) $(call exec,$(LLVM_CONFIG) --cxxflags) $(CPPFLAGS) $(CXXFLAGS) $(DEBUGFLAGS) -c $< -o $@) -std=c++0x
-=======
 $(BUILDDIR)/%.o: %.cpp $(HEADERS) $(shell which $(LLVM_CONFIG)) | $(BUILDDIR)
 	@$(call PRINT_CC, $(CXX) $(call exec,$(LLVM_CONFIG) --cxxflags) $(CPPFLAGS) $(CXXFLAGS) $(SHIPFLAGS) -c $< -o $@)
 $(BUILDDIR)/%.dbg.obj: %.cpp $(HEADERS) $(shell which $(LLVM_CONFIG)) | $(BUILDDIR)
 	@$(call PRINT_CC, $(CXX) $(call exec,$(LLVM_CONFIG) --cxxflags) $(CPPFLAGS) $(CXXFLAGS) $(DEBUGFLAGS) -c $< -o $@)
->>>>>>> c8c967c7
 
 $(BUILDDIR)/julia_flisp.boot.inc: $(BUILDDIR)/julia_flisp.boot $(BUILDDIR)/flisp/libflisp.a
 	@$(call PRINT_FLISP, $(call spawn,$(BUILDDIR)/flisp/flisp) ./bin2hex.scm < $< > $@)
